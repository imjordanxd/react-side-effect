--- conflicted
+++ resolved
@@ -1,10 +1,6 @@
 const { expect } = require('chai');
 const React = require('react');
-<<<<<<< HEAD
 const createReactClass = require('create-react-class');
-const ExecutionEnvironment = require('exenv');
-=======
->>>>>>> c913e1b0
 const jsdom = require('jsdom');
 const enzyme = require('enzyme');
 const Adapter = require('enzyme-adapter-react-16');
